--- conflicted
+++ resolved
@@ -101,7 +101,6 @@
 
 
 
-<<<<<<< HEAD
 @router.get("/{store_id}/full", response_model=FullStoreData)
 def get_full_store(
     store_id: int,
@@ -109,58 +108,17 @@
     user: GetCurrentUserDep,
 ):
     store = db.query(models.Store).filter(models.Store.id == store_id).options(
-        joinedload(models.Store.categories),
-        joinedload(models.Store.coupons).joinedload(models.Coupon.product),
-        joinedload(models.Store.payment_methods),
-        joinedload(models.Store.products).joinedload(models.Product.category),
-        joinedload(models.Store.products).joinedload(models.Product.variants).joinedload(models.ProductVariant.options),
-    ).first()
-
-    if not store:
-        raise HTTPException(status_code=404, detail="Loja não encontrada")
-
-    print("Categorias:", store.categories)
-    print("Cupons:", store.coupons)
-    if store.coupons and store.coupons[0].product:
-        print("Primeiro cupom e seu produto:", store.coupons[0], store.coupons[0].product)
-    print("Métodos de Pagamento:", store.payment_methods)
-    print("Produtos:", store.products)
-    if store.products and store.products[0].category:
-        print("Primeiro produto e sua categoria:", store.products[0], store.products[0].category)
-    if store.products and store.products[0].variants:
-        print("Primeiro produto e suas variantes:", store.products[0], store.products[0].variants)
-        if store.products[0].variants[0].options:
-            print("Primeira variante e suas opções:", store.products[0].variants[0],
-                  store.products[0].variants[0].options)
-
-    return store
-=======
-store = db.query(models.Store).filter(models.Store.id == store_id).options(
     joinedload(models.Store.categories),
     joinedload(models.Store.coupons).joinedload(models.Coupon.product),
     joinedload(models.Store.payment_methods),
     joinedload(models.Store.products).joinedload(models.Product.category),
     joinedload(models.Store.products).joinedload(models.Product.variants).joinedload(models.ProductVariant.options),
-).first()
-
-if not store:
-    raise HTTPException(status_code=404, detail="Loja não encontrada")
-
-print("Categorias:", store.categories)
-print("Cupons:", store.coupons)
-if store.coupons and store.coupons[0].product:
-    print("Primeiro cupom e seu produto:", store.coupons[0], store.coupons[0].product)
-print("Métodos de Pagamento:", store.payment_methods)
-print("Produtos:", store.products)
-if store.products and store.products[0].category:
-    print("Primeiro produto e sua categoria:", store.products[0], store.products[0].category)
-if store.products and store.products[0].variants:
-    print("Primeiro produto e suas variantes:", store.products[0], store.products[0].variants)
-    if store.products[0].variants[0].options:
-        print("Primeira variante e suas opções:", store.products[0].variants[0], store.products[0].variants[0].options)
-
-return store
->>>>>>> e4048d5c
+    ).first()
+
+    if not store:
+        raise HTTPException(status_code=404, detail="Loja não encontrada")
+
+    return store
 
 
 
